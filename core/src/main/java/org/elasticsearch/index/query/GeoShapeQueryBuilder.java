/*
 * Licensed to Elasticsearch under one or more contributor
 * license agreements. See the NOTICE file distributed with
 * this work for additional information regarding copyright
 * ownership. Elasticsearch licenses this file to you under
 * the Apache License, Version 2.0 (the "License"); you may
 * not use this file except in compliance with the License.
 * You may obtain a copy of the License at
 *
 *    http://www.apache.org/licenses/LICENSE-2.0
 *
 * Unless required by applicable law or agreed to in writing,
 * software distributed under the License is distributed on an
 * "AS IS" BASIS, WITHOUT WARRANTIES OR CONDITIONS OF ANY
 * KIND, either express or implied.  See the License for the
 * specific language governing permissions and limitations
 * under the License.
 */

package org.elasticsearch.index.query;

import org.elasticsearch.common.geo.ShapeRelation;
import org.elasticsearch.common.geo.SpatialStrategy;
import org.elasticsearch.common.geo.builders.ShapeBuilder;
import org.elasticsearch.common.xcontent.XContentBuilder;

import java.io.IOException;

/**
 * {@link AbstractQueryBuilder} that builds a GeoShape Filter
 */
<<<<<<< HEAD
public class GeoShapeQueryBuilder extends AbstractQueryBuilder<GeoShapeQueryBuilder> {

    public static final String NAME = "geo_shape";
=======
public class GeoShapeQueryBuilder extends QueryBuilder implements BoostableQueryBuilder<GeoShapeQueryBuilder> {
>>>>>>> b78211dd

    private final String name;

    private final ShapeBuilder shape;

    private SpatialStrategy strategy = null;

    private String queryName;

    private final String indexedShapeId;
    private final String indexedShapeType;

    private String indexedShapeIndex;
    private String indexedShapePath;

    private ShapeRelation relation = null;

<<<<<<< HEAD
    static final GeoShapeQueryBuilder PROTOTYPE = new GeoShapeQueryBuilder(null, null);

=======
    private float boost = -1;
    
>>>>>>> b78211dd
    /**
     * Creates a new GeoShapeQueryBuilder whose Filter will be against the
     * given field name using the given Shape
     *
     * @param name  Name of the field that will be filtered
     * @param shape Shape used in the filter
     */
    public GeoShapeQueryBuilder(String name, ShapeBuilder shape) {
        this(name, shape, null, null, null);
    }

    /**
     * Creates a new GeoShapeQueryBuilder whose Filter will be against the
     * given field name using the given Shape
     *
     * @param name  Name of the field that will be filtered
     * @param relation {@link ShapeRelation} of query and indexed shape
     * @param shape Shape used in the filter
     */
    public GeoShapeQueryBuilder(String name, ShapeBuilder shape, ShapeRelation relation) {
        this(name, shape, null, null, relation);
    }

    /**
     * Creates a new GeoShapeQueryBuilder whose Filter will be against the given field name
     * and will use the Shape found with the given ID in the given type
     *
     * @param name             Name of the field that will be filtered
     * @param indexedShapeId   ID of the indexed Shape that will be used in the Filter
     * @param indexedShapeType Index type of the indexed Shapes
     */
    public GeoShapeQueryBuilder(String name, String indexedShapeId, String indexedShapeType, ShapeRelation relation) {
        this(name, null, indexedShapeId, indexedShapeType, relation);
    }

    private GeoShapeQueryBuilder(String name, ShapeBuilder shape, String indexedShapeId, String indexedShapeType, ShapeRelation relation) {
        this.name = name;
        this.shape = shape;
        this.indexedShapeId = indexedShapeId;
        this.relation = relation;
        this.indexedShapeType = indexedShapeType;
    }

    /**
     * Sets the name of the filter
     *
     * @param queryName Name of the filter
     * @return this
     */
    public GeoShapeQueryBuilder queryName(String queryName) {
        this.queryName = queryName;
        return this;
    }

    /**
     * Defines which spatial strategy will be used for building the geo shape filter. When not set, the strategy that
     * will be used will be the one that is associated with the geo shape field in the mappings.
     *
     * @param strategy The spatial strategy to use for building the geo shape filter
     * @return this
     */
    public GeoShapeQueryBuilder strategy(SpatialStrategy strategy) {
        this.strategy = strategy;
        return this;
    }

    /**
     * Sets the name of the index where the indexed Shape can be found
     *
     * @param indexedShapeIndex Name of the index where the indexed Shape is
     * @return this
     */
    public GeoShapeQueryBuilder indexedShapeIndex(String indexedShapeIndex) {
        this.indexedShapeIndex = indexedShapeIndex;
        return this;
    }

    /**
     * Sets the path of the field in the indexed Shape document that has the Shape itself
     *
     * @param indexedShapePath Path of the field where the Shape itself is defined
     * @return this
     */
    public GeoShapeQueryBuilder indexedShapePath(String indexedShapePath) {
        this.indexedShapePath = indexedShapePath;
        return this;
    }

    /**
     * Sets the relation of query shape and indexed shape.
     *
     * @param relation relation of the shapes
     * @return this
     */
    public GeoShapeQueryBuilder relation(ShapeRelation relation) {
        this.relation = relation;
        return this;
    }

    @Override
    public GeoShapeQueryBuilder boost(float boost) {
        this.boost = boost;
        return this;
    }

    @Override
    protected void doXContent(XContentBuilder builder, Params params) throws IOException {
        builder.startObject(NAME);

        builder.startObject(name);

        if (strategy != null) {
            builder.field("strategy", strategy.getStrategyName());
        }

        if (shape != null) {
            builder.field("shape", shape);
        } else {
            builder.startObject("indexed_shape")
                    .field("id", indexedShapeId)
                    .field("type", indexedShapeType);
            if (indexedShapeIndex != null) {
                builder.field("index", indexedShapeIndex);
            }
            if (indexedShapePath != null) {
                builder.field("path", indexedShapePath);
            }
            builder.endObject();
        }

        if(relation != null) {
            builder.field("relation", relation.getRelationName());
        }

        builder.endObject();

        if (boost != -1) {
            builder.field("boost", boost);
        }

        if (name != null) {
            builder.field("_name", queryName);
        }

        builder.endObject();
    }

    @Override
    public String getName() {
        return NAME;
    }
}<|MERGE_RESOLUTION|>--- conflicted
+++ resolved
@@ -27,15 +27,13 @@
 import java.io.IOException;
 
 /**
- * {@link AbstractQueryBuilder} that builds a GeoShape Filter
+ * {@link QueryBuilder} that builds a GeoShape Filter
  */
-<<<<<<< HEAD
-public class GeoShapeQueryBuilder extends AbstractQueryBuilder<GeoShapeQueryBuilder> {
+public class GeoShapeQueryBuilder extends AbstractQueryBuilder<GeoShapeQueryBuilder> implements BoostableQueryBuilder<GeoShapeQueryBuilder> {
 
     public static final String NAME = "geo_shape";
-=======
-public class GeoShapeQueryBuilder extends QueryBuilder implements BoostableQueryBuilder<GeoShapeQueryBuilder> {
->>>>>>> b78211dd
+
+    static final GeoShapeQueryBuilder PROTOTYPE = new GeoShapeQueryBuilder(null, null);
 
     private final String name;
 
@@ -53,13 +51,8 @@
 
     private ShapeRelation relation = null;
 
-<<<<<<< HEAD
-    static final GeoShapeQueryBuilder PROTOTYPE = new GeoShapeQueryBuilder(null, null);
-
-=======
     private float boost = -1;
     
->>>>>>> b78211dd
     /**
      * Creates a new GeoShapeQueryBuilder whose Filter will be against the
      * given field name using the given Shape
