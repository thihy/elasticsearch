/*
 * Licensed to Elasticsearch under one or more contributor
 * license agreements. See the NOTICE file distributed with
 * this work for additional information regarding copyright
 * ownership. Elasticsearch licenses this file to you under
 * the Apache License, Version 2.0 (the "License"); you may
 * not use this file except in compliance with the License.
 * You may obtain a copy of the License at
 *
 *    http://www.apache.org/licenses/LICENSE-2.0
 *
 * Unless required by applicable law or agreed to in writing,
 * software distributed under the License is distributed on an
 * "AS IS" BASIS, WITHOUT WARRANTIES OR CONDITIONS OF ANY
 * KIND, either express or implied.  See the License for the
 * specific language governing permissions and limitations
 * under the License.
 */

package org.elasticsearch.action;

import org.elasticsearch.common.io.stream.StreamInput;
import org.elasticsearch.common.io.stream.StreamOutput;
import org.elasticsearch.transport.TransportRequest;

import java.io.IOException;

/**
 *
 */
public abstract class ActionRequest<Request extends ActionRequest<Request>> extends TransportRequest {

    public ActionRequest() {
        super();
    }

<<<<<<< HEAD
=======
    protected ActionRequest(ActionRequest<?> request) {
        super(request);
        // this does not set the listenerThreaded API, if needed, its up to the caller to set it
        // since most times, we actually want it to not be threaded...
        // this.listenerThreaded = request.listenerThreaded();
    }

>>>>>>> 5c881643
    public abstract ActionRequestValidationException validate();

    @Override
    public void readFrom(StreamInput in) throws IOException {
        super.readFrom(in);
    }

    @Override
    public void writeTo(StreamOutput out) throws IOException {
        super.writeTo(out);
    }
}<|MERGE_RESOLUTION|>--- conflicted
+++ resolved
@@ -32,18 +32,11 @@
 
     public ActionRequest() {
         super();
-    }
-
-<<<<<<< HEAD
-=======
-    protected ActionRequest(ActionRequest<?> request) {
-        super(request);
         // this does not set the listenerThreaded API, if needed, its up to the caller to set it
         // since most times, we actually want it to not be threaded...
         // this.listenerThreaded = request.listenerThreaded();
     }
 
->>>>>>> 5c881643
     public abstract ActionRequestValidationException validate();
 
     @Override
